[package]
name = "starfield"
version = "0.1.2"
edition = "2021"
authors = ["Matthew Goodman"]
description = "Star catalog and celestial mechanics calculations (inspired by skyfield)"
repository = "https://github.com/meawoppl/starfield"
license = "MIT"
readme = "README.md"
keywords = ["astronomy", "catalog", "stars", "celestial", "skyfield"]
categories = ["science"]

[dependencies]
# Core astronomical calculations
<<<<<<< HEAD
nalgebra = "0.32"   # Linear algebra
time = "0.3"        # Time handling
num = "0.4"         # Numerical types
lazy_static = "1.4" # Lazy initialization
=======
nalgebra = "0.32"           # Linear algebra
time = "0.3"                # Time handling
num = "0.4"                 # Numerical types
lazy_static = "1.4"         # Lazy initialization
ndarray = "0.15"            # N-dimensional arrays
>>>>>>> 6b98e6b6

# Data handling
serde = { version = "1.0", features = ["derive"] }
serde_json = "1.0"

# Network and compression
reqwest = { version = "0.11", features = ["blocking"] }
flate2 = "1.0"                                          # GZip compression
rand = "0.8"                                            # Random number generation for synthetic data
md5 = "0.7"                                             # MD5 checksum calculation
regex = "1.10"                                          # Regular expressions for parsing
byteorder = "1.5"                                       # Binary data reading/writing

# Error handling and utilities
thiserror = "1.0"
log = "0.4"
term_size = "0.3" # Terminal dimensions detection
chrono = "0.4.40"
base64 = "0.22.1"

[dev-dependencies]
criterion = "0.5" # Benchmarking
approx = "0.5"    # Approximate equality assertions
rstest = "0.18"   # Test fixtures and parameterization
tempfile = "3.8"  # Temporary file creation for tests
# Use PyO3 without auto-initialize to prevent linking errors
pyo3 = { version = "0.19" } # Python bindings for testing against Python implementation

numpy = "0.19"
anyhow = "1.0"
thiserror = "1.0"<|MERGE_RESOLUTION|>--- conflicted
+++ resolved
@@ -12,18 +12,11 @@
 
 [dependencies]
 # Core astronomical calculations
-<<<<<<< HEAD
-nalgebra = "0.32"   # Linear algebra
-time = "0.3"        # Time handling
-num = "0.4"         # Numerical types
-lazy_static = "1.4" # Lazy initialization
-=======
 nalgebra = "0.32"           # Linear algebra
 time = "0.3"                # Time handling
 num = "0.4"                 # Numerical types
 lazy_static = "1.4"         # Lazy initialization
 ndarray = "0.15"            # N-dimensional arrays
->>>>>>> 6b98e6b6
 
 # Data handling
 serde = { version = "1.0", features = ["derive"] }
